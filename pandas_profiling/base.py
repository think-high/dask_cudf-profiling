--- conflicted
+++ resolved
@@ -253,7 +253,6 @@
 
     matplotlib.style.use(resource_filename(__name__, "pandas_profiling.mplstyle"))
 
-<<<<<<< HEAD
     def pretty_name(x):
         x *= 100
         if x == int(x):
@@ -440,8 +439,6 @@
 
         return result
 
-=======
->>>>>>> e4a0998e
     if not pd.Index(np.arange(0, len(df))).equals(df.index):
         # Treat index as any other column
         df = df.reset_index()
