--- conflicted
+++ resolved
@@ -54,12 +54,7 @@
     </div>
 </div>
 <div class="col-md-3 collapse in" id="minihistogram{{ values['varid'] }}">
-<<<<<<< HEAD
-    <img src="{{ values['mini_histogram'] }}" class="center-img">
-
-=======
     <img src="{{ values['mini_histogram'] }}">
->>>>>>> adda78de
 </div>
 <div class="col-md-12 text-right">
     <a role="button" data-toggle="collapse" data-target="#descriptives{{ values['varid'] }},#minihistogram{{ values['varid'] }}"
